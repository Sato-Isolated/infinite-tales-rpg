<<<<<<< HEAD
import {
	SLOW_STORY_PROMPT,
	type Action,
	type GameActionState,
	type InventoryUpdate,
	type PlayerCharactersGameState,
	type ResourcesWithCurrentValue,
	type Targets
=======
import type {
	Action,
	GameActionState,
	InventoryState,
	InventoryUpdate,
	PlayerCharactersGameState,
	ResourcesWithCurrentValue,
	Targets
>>>>>>> 08126974
} from '$lib/ai/agents/gameAgent';
import type { StatsUpdate } from '$lib/ai/agents/combatAgent';
import type { NPCState, NPCStats, Resources } from '$lib/ai/agents/characterStatsAgent';
import isPlainObject from 'lodash.isplainobject';
import { mapXP } from './levelLogic';

export enum ActionDifficulty {
	simple = 'simple',
	medium = 'medium',
	difficult = 'difficult',
	very_difficult = 'very_difficult'
}

export function getEmptyCriticalResourceKeys(resources: ResourcesWithCurrentValue): string[] {
	return Object.entries(resources)
		.filter((entry) => entry[1].game_ends_when_zero && entry[1].current_value <= 0)
		.map((entry) => entry[0]);
}

export function getAllTargetsAsList(targets: Targets) {
	if (!targets || !targets.hostile) {
		return [];
	}
	return [...targets.hostile, ...targets.neutral, ...targets.friendly];
}

export function getNewNPCs(targets: Targets, npcState: NPCState) {
	return getAllTargetsAsList(targets).filter((newNPC) => !Object.keys(npcState).includes(newNPC));
}

//TODO implement parsing to enums directly from json
export function mustRollDice(action: Action, isInCombat?: boolean) {
	const difficulty: ActionDifficulty =
		ActionDifficulty[action.action_difficulty?.toLowerCase() || ''];
	if (!difficulty || difficulty === ActionDifficulty.simple) {
		return false;
	}

	const actionText = action.text.toLowerCase();
	if (actionText === 'continue the tale') {
		return false;
	}

	const listOfDiceRollingActions = ['attempt', 'try', 'seek', 'search', 'investigate'];
	const includesTrying = listOfDiceRollingActions.some((value) => actionText.includes(value));
	if (
		action.type?.toLowerCase() === 'social_manipulation' ||
		action.type?.toLowerCase() === 'spell'
	) {
		return true;
	}
	return (
		difficulty !== ActionDifficulty.medium ||
		('' + action.is_straightforward).includes('false') ||
		isInCombat ||
		includesTrying
	);
}

export const getTargetPromptAddition = function (targets: string[]) {
	return '\n I target ' + targets.join(' and ');
};

export function formatItemId(item_id: string) {
	return item_id.replaceAll('_id', '').replaceAll('_', ' ');
}

export type RenderedGameUpdate = { text: string; resourceText: string; color: string };

export function mapStatsUpdateToGameLogic(statsUpdate: StatsUpdate): StatsUpdate {
	if (statsUpdate.type.toUpperCase().includes('XP')) {
		mapXP(statsUpdate);
	}
	return statsUpdate;
}

function getColorForStatUpdate(mappedType: string, resources: ResourcesWithCurrentValue) {
	let color = '';
	if (mappedType.includes('XP')) color = 'text-green-500';
	if (mappedType.includes('HP')) color = 'text-red-500';
	if (mappedType.includes('MP')) color = 'text-blue-500';
	if (mappedType.includes('LEVEL')) color = 'text-green-500';
	if (!color) {
		const foundResourceEntry = Object.entries(resources).find((res) => {
			const processedKey = res[0].replaceAll('_', ' ').toUpperCase();
			return processedKey.includes(mappedType.toUpperCase());
		});

		const foundResourceValue = foundResourceEntry ? foundResourceEntry[1] : undefined;
		if (foundResourceValue) {
			color = foundResourceValue.game_ends_when_zero ? 'text-red-500' : 'text-blue-500';
		}
	}
	return color;
}

export function renderStatUpdates(
	statsUpdates: Array<StatsUpdate>,
	resources: ResourcesWithCurrentValue,
	playerName: string
): (undefined | RenderedGameUpdate)[] {
	if (statsUpdates) {
		return statsUpdates
			.toSorted((a, b) => (a.targetId < b.targetId ? -1 : 1))
			.map(mapStatsUpdateToGameLogic)
			.map((statsUpdate) => {
				if (
					!statsUpdate.value?.result ||
					isPlainObject(statsUpdate.value.result) ||
					Number.parseInt(statsUpdate.value.result) === 0 ||
					statsUpdate.type === 'null'
				) {
					return undefined;
				}
				let responseText: string;
				let resourceText = ('' + statsUpdate.value.result).replaceAll('_', ' ');
				let changeText = statsUpdate.type?.includes('_gained')
					? 'gain'
					: statsUpdate.type?.includes('_lost')
						? 'loose'
						: undefined;
				const mappedType =
					statsUpdate.type
						?.replace('_gained', '')
						.replace('_lost', '')
						.replaceAll('_', ' ')
						.toUpperCase() || '';

				const color = getColorForStatUpdate(mappedType, resources);

				if (statsUpdate.targetId === playerName) {
					responseText = 'You ';
					if (!changeText) {
						//probably unhandled status effect
						changeText = 'are';
					}
					if (mappedType.includes('LEVEL')) {
						resourceText = '';
					} else {
						resourceText =
							'' +
							(getTakeLessDamageForManyHits(
								statsUpdates,
								Number.parseInt(statsUpdate.value.result),
								playerName
							) || resourceText);
					}
				} else {
					responseText = statsUpdate.targetId.replaceAll('_', ' ').replaceAll('id', '') + ' ';
					if (!changeText) {
						//probably unhandled status effect
						changeText = 'is';
					} else {
						//third person
						changeText += 's';
					}
				}
				responseText += changeText;
				resourceText += ' ' + mappedType;
				return { text: responseText, resourceText, color };
			})
			.filter((value) => !!value);
	}
	return [];
}

export function renderInventoryUpdate(
	inventoryUpdate: Array<InventoryUpdate>
): Array<undefined | RenderedGameUpdate> {
	if (inventoryUpdate) {
		return inventoryUpdate
			.toSorted((a, b) => (a.type < b.type ? -1 : 1))
			.map((inventoryUpdate) => {
				const mappedId = formatItemId(inventoryUpdate.item_id);
				let text = '',
					resourceText = mappedId;
				const color = 'text-yellow-500';
				if (inventoryUpdate.type === 'add_item') {
					text = 'You gain ';
				}
				if (inventoryUpdate.type === 'remove_item') {
					text = 'You loose ';
				}
				if (!text) {
					text = 'Unidentified item update:';
					resourceText = JSON.stringify(inventoryUpdate);
				}
				return { text, resourceText, color };
			})
			.filter((value) => !!value);
	}
	return [];
}

//TODO too difficult if too many hits
function getTakeLessDamageForManyHits(
	stats_update: Array<StatsUpdate>,
	damage: number,
	playerName: string
) {
	if (damage <= 2) {
		return damage;
	}
	const allPlayerHits = stats_update
		.filter((update) => update.targetId === playerName)
		.filter((update) => update.type === 'hp_lost');

	return Math.max(1, Math.round(damage / Math.min(3, allPlayerHits?.length || 1)));
}

export function applyGameActionState(
	playerCharactersGameState: PlayerCharactersGameState,
	npcState: NPCState,
	inventoryState,
	state: GameActionState,
	prohibitNPCChange = false
) {
	function getResourceIfPresent(resources: ResourcesWithCurrentValue, key: string) {
		let resource = resources[key];
		if (!resource) {
			resource = resources[key.toUpperCase()];
		}
		return resource;
	}

	for (const statUpdate of state.stats_update.map(mapStatsUpdateToGameLogic) || []) {
		if (playerCharactersGameState[statUpdate.targetId]) {
			if (statUpdate.type.includes('now_level')) {
				playerCharactersGameState[statUpdate.targetId].XP.current_value -=
					Number.parseInt(statUpdate.value.result) || 0;
				continue;
			}
			if (statUpdate.type === 'xp_gained') {
				playerCharactersGameState[statUpdate.targetId].XP.current_value +=
					Number.parseInt(statUpdate.value.result) || 0;
			} else {
				if (statUpdate.type.includes('_gained')) {
					const resource: string = statUpdate.type.replace('_gained', '');
					const res = getResourceIfPresent(
						playerCharactersGameState[statUpdate.targetId],
						resource
					);
					if (!res) continue;
					const gained = Number.parseInt(statUpdate.value.result) || 0;
					if ((res.current_value || 0) + gained <= res.max_value) {
						res.current_value = (res.current_value || 0) + (Number.parseInt(statUpdate.value.result) || 0);
					} else {
						res.current_value = res.max_value;
					}
				}
			}
			if (statUpdate.type.includes('_lost')) {
				const resource: string = statUpdate.type.replace('_lost', '');
				const res = getResourceIfPresent(playerCharactersGameState[statUpdate.targetId], resource);
				if (!res) continue;
				res.current_value -= Number.parseInt(statUpdate.value.result) || 0;
			}
		} else {
			if (!prohibitNPCChange) {
				const npc: NPCStats = npcState[statUpdate.targetId];
				if (npc && npc.resources) {
					switch (statUpdate.type) {
						case 'hp_gained':
							npc.resources.current_hp += Number.parseInt(statUpdate.value.result) || 0;
							break;
						case 'hp_lost':
							npc.resources.current_hp -= Number.parseInt(statUpdate.value.result) || 0;
							break;
						case 'mp_gained':
							npc.resources.current_mp += Number.parseInt(statUpdate.value.result) || 0;
							break;
						case 'mp_lost':
							npc.resources.current_mp -= Number.parseInt(statUpdate.value.result) || 0;
							break;
					}
				}
			}
		}
	}

	for (const inventoryUpdate of state.inventory_update || []) {
		if (inventoryUpdate.type === 'remove_item') {
			delete inventoryState[inventoryUpdate.item_id];
		}
		if (inventoryUpdate.type === 'add_item') {
			if (inventoryUpdate.item_added) {
				inventoryState[inventoryUpdate.item_id] = inventoryUpdate.item_added;
			} else {
				console.error('item_added with no item', JSON.stringify(inventoryUpdate));
			}
		}
	}
}

export function removeDeadNPCs(npcState: NPCState): string[] {
	return Object.keys(npcState)
		.filter((npc) => npcState[npc].resources && npcState[npc].resources.current_hp <= 0)
		.map((deadNPC) => {
			delete npcState[deadNPC];
			return deadNPC;
		});
}

export function applyGameActionStates(
	playerCharactersGameState: PlayerCharactersGameState,
	npcState: NPCState,
	inventoryState,
	states: Array<GameActionState>
) {
	for (const state of states) {
		//TODO because of prohibitNPCChange we can not revert actions anymore, introduce derived aswell?
		applyGameActionState(playerCharactersGameState, npcState, inventoryState, state, true);
	}
}

export function getGameEndedMessage() {
	return 'Your Tale has come to an end...\\nThanks for playing Infinite Tales RPG!\\nYou can start a new Tale in the menu.';
}

export function isEnoughResource(action: Action, resources: ResourcesWithCurrentValue, inventory: InventoryState): boolean {
	const cost = parseInt(action.resource_cost?.cost as unknown as string) || 0;
	if(cost === 0) {
		return true;
	}
	const resourceKey = Object.keys(resources).find((key) => key.toLowerCase() === action.resource_cost?.resource_key?.toLowerCase());
<<<<<<< HEAD
	return cost === 0 || resources[resourceKey || '']?.current_value >= cost;
}

export function addAdditionsFromActionSideeffects(action: Action, additionalStoryInput: string) {
	if ((action.is_straightforward + '').includes('false')) {
		additionalStoryInput += '\n' + SLOW_STORY_PROMPT;
	}
	const encounterString = '' + action.enemyEncounterExplanation;
	if (encounterString.includes('high') && !encounterString.includes('low')) {
		additionalStoryInput +=
			'\nenemyEncounter: ' +
			action.enemyEncounterExplanation +
			' Players take first turn, wait for their action.';
	}
	if (!additionalStoryInput.includes('sudo')) {
		additionalStoryInput +=
			'\n' + 'Before responding always review the system instructions and apply the given rules.';
	}
	return additionalStoryInput;
=======
	let inventoryKey: string | undefined = undefined;
	if(!resourceKey) {
		inventoryKey = Object.keys(inventory).find((key) => key.toLowerCase() === action.resource_cost?.resource_key?.toLowerCase());
		return !!inventoryKey;
	}
	return resources[resourceKey || '']?.current_value >= cost;
>>>>>>> 08126974
}<|MERGE_RESOLUTION|>--- conflicted
+++ resolved
@@ -1,22 +1,12 @@
-<<<<<<< HEAD
 import {
 	SLOW_STORY_PROMPT,
 	type Action,
 	type GameActionState,
+	type InventoryState,
 	type InventoryUpdate,
 	type PlayerCharactersGameState,
 	type ResourcesWithCurrentValue,
 	type Targets
-=======
-import type {
-	Action,
-	GameActionState,
-	InventoryState,
-	InventoryUpdate,
-	PlayerCharactersGameState,
-	ResourcesWithCurrentValue,
-	Targets
->>>>>>> 08126974
 } from '$lib/ai/agents/gameAgent';
 import type { StatsUpdate } from '$lib/ai/agents/combatAgent';
 import type { NPCState, NPCStats, Resources } from '$lib/ai/agents/characterStatsAgent';
@@ -342,8 +332,12 @@
 		return true;
 	}
 	const resourceKey = Object.keys(resources).find((key) => key.toLowerCase() === action.resource_cost?.resource_key?.toLowerCase());
-<<<<<<< HEAD
-	return cost === 0 || resources[resourceKey || '']?.current_value >= cost;
+	let inventoryKey: string | undefined = undefined;
+	if(!resourceKey) {
+		inventoryKey = Object.keys(inventory).find((key) => key.toLowerCase() === action.resource_cost?.resource_key?.toLowerCase());
+		return !!inventoryKey;
+	}
+	return resources[resourceKey || '']?.current_value >= cost;
 }
 
 export function addAdditionsFromActionSideeffects(action: Action, additionalStoryInput: string) {
@@ -362,12 +356,4 @@
 			'\n' + 'Before responding always review the system instructions and apply the given rules.';
 	}
 	return additionalStoryInput;
-=======
-	let inventoryKey: string | undefined = undefined;
-	if(!resourceKey) {
-		inventoryKey = Object.keys(inventory).find((key) => key.toLowerCase() === action.resource_cost?.resource_key?.toLowerCase());
-		return !!inventoryKey;
-	}
-	return resources[resourceKey || '']?.current_value >= cost;
->>>>>>> 08126974
 }