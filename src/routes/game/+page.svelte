--- conflicted
+++ resolved
@@ -50,15 +50,12 @@
 	import GMQuestionModal from '$lib/components/interaction_modals/GMQuestionModal.svelte';
 	import SuggestedActionsModal from '$lib/components/interaction_modals/SuggestedActionsModal.svelte';
 	import type { AIConfig } from '$lib';
-<<<<<<< HEAD
+	import ResourcesComponent from '$lib/components/ResourcesComponent.svelte';
+
 	import { initializeMissingResources, refillResourcesFully } from './resourceLogic';
 	import { advanceChapterIfApplicable, getNextChapterPrompt } from './campaignLogic';
 	import { getRelatedHistory } from './memoryLogic';
 	import type { RelatedStoryHistory } from '$lib/ai/agents/summaryAgent';
-=======
-	import ResourcesComponent from '$lib/components/ResourcesComponent.svelte';
-
->>>>>>> 5c24607b
 	// eslint-disable-next-line svelte/valid-compile
 	let diceRollDialog, useSpellsAbilitiesModal, useItemsModal, actionsDiv, customActionInput;
 
@@ -170,16 +167,7 @@
 
 		// Start game when not already started
 		if (!currentGameActionState?.story) {
-<<<<<<< HEAD
 			await initializeGame();
-=======
-			await sendAction({
-				characterName: currentCharacterName,
-				text: gameAgent.getStartingPrompt()
-			});
-			// Initialize all resources when the game is first started.
-			refillResourcesFully(characterStatsState.value.resources, currentCharacterName);
->>>>>>> 5c24607b
 		} else {
 			await initializeGameFromSavedState();
 		}
@@ -213,43 +201,14 @@
 				inventoryState.value,
 				customSystemInstruction.value
 			);
-<<<<<<< HEAD
-=======
-			// Check for any resources that are missing in the player's state.
-			const missingResources: Resources = Object.entries(characterStatsState.value.resources)
-				.filter(
-					([resourceKey]) =>
-						playerCharactersGameState[currentCharacterName][resourceKey]?.current_value ===
-						undefined
-				)
-				.reduce((acc, [resourceKey, resource]) => ({ ...acc, [resourceKey]: resource }), {});
-			if (Object.keys(missingResources).length > 0) {
-				refillResourcesFully(missingResources, currentCharacterName);
-			}
-			tick().then(() => customActionInput.scrollIntoView(false));
-			if (characterActionsState.value.length === 0) {
-				characterActionsState.value = await actionAgent.generateActions(
-					currentGameActionState,
-					historyMessagesState.value,
-					storyState.value,
-					characterState.value,
-					characterStatsState.value,
-					inventoryState.value,
-					customSystemInstruction.value
-				);
-			}
-			renderGameState(currentGameActionState, characterActionsState.value);
->>>>>>> 5c24607b
 		}
 		renderGameState(currentGameActionState, characterActionsState.value);
-
 		if (!didAIProcessDiceRollActionState.value) {
 			openDiceRollDialog(additionalStoryInputState.value);
 		}
 		checkForLevelUp();
 	}
 
-<<<<<<< HEAD
 	async function initializeGame() {
 		await sendAction({
 			characterName: characterState.value.name,
@@ -264,36 +223,6 @@
 		);
 		gameActionsState.value = updatedGameActionsState;
 		playerCharactersGameState = updatedPlayerCharactersGameState;
-=======
-	function refillResourcesFully(maxResources: Resources, playerName: string) {
-		//first apply the difference in the update log
-		const statsUpdate = gameAgent.getRefillResourcesUpdateObject(
-			maxResources,
-			playerCharactersGameState[characterState.value.name],
-			characterState.value.name
-		);
-		gameActionsState.value[gameActionsState.value.length - 1].stats_update = [
-			...gameActionsState.value[gameActionsState.value.length - 1].stats_update,
-			...statsUpdate.stats_update
-		];
-
-		//then set current values to start or max value or if smaller than current value to current value
-		const newResources = {};
-		for (const key in maxResources) {
-			const refillValue = gameAgent.getRefillValue(maxResources[key]);
-			const currentValue = playerCharactersGameState[playerName][key]?.current_value || 0;
-			newResources[key] = {
-				...maxResources[key],
-				current_value: refillValue >= currentValue ? refillValue : currentValue
-			};
-		}
-
-		//then set current values to max
-		playerCharactersGameState[playerName] = {
-			...playerCharactersGameState[playerName], // Preserve existing properties (like XP)
-			...newResources
-		};
->>>>>>> 5c24607b
 	}
 
 	//TODO applyGameActionState should not be handled here so it can be externally called
@@ -322,12 +251,8 @@
 		// Compute the determined combat actions and stats update.
 		const determinedActionsAndStatsUpdate = await combatAgent.generateActionsFromContext(
 			playerAction,
-<<<<<<< HEAD
+			playerCharactersGameState[characterState.value.name],
 			inventoryState,
-=======
-			playerCharactersGameState[characterState.value.name],
-			inventoryState.value,
->>>>>>> 5c24607b
 			allNpcsDetailsAsList,
 			customSystemInstruction,
 			latestStoryMessages,
@@ -474,15 +399,9 @@
 			});
 		}
 		//calculate again as dying action could also be a rescue in some cases
-<<<<<<< HEAD
-		endGame = Object.values(playerCharactersGameState[characterState.value.name]).some(
-			(v) => v.game_ends_when_zero && v.current_value <= 0
-		);
+		endGame =
+			getEmptyCriticalResourceKeys(playerCharactersGameState[characterState.value.name]).length > 0;
 		return endGame;
-=======
-		isGameEnded.value =
-			getEmptyCriticalResourceKeys(playerCharactersGameState[characterState.value.name]).length > 0;
->>>>>>> 5c24607b
 	}
 
 	function resetStatesAfterActionProcessed() {
@@ -865,18 +784,13 @@
 			};
 		}
 		levelUpState.reset();
-<<<<<<< HEAD
 		const { updatedGameActionsState, updatedPlayerCharactersGameState } = refillResourcesFully(
-			$state.snapshot(characterStatsState.value.resources),
-			$state.snapshot(characterState.value.name),
+			$state.snapshot(characterStatsState.value.resources), $state.snapshot(characterState.value.name),
 			$state.snapshot(gameActionsState.value),
 			$state.snapshot(playerCharactersGameState)
 		);
 		gameActionsState.value = updatedGameActionsState;
 		playerCharactersGameState = updatedPlayerCharactersGameState;
-=======
-		refillResourcesFully(characterStatsState.value.resources, characterState.value.name);
->>>>>>> 5c24607b
 		checkForLevelUp();
 	};
 
