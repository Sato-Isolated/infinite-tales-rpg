--- conflicted
+++ resolved
@@ -147,16 +147,6 @@
                 }
             }
         }
-<<<<<<< HEAD
-        if (!isGameEnded.value && hp <= 0) {
-            isGameEnded.value = true;
-            await sendAction({
-                text: 'The CHARACTER has fallen to 0 HP. Describe how this tale ends.'
-            })
-        }
-        isGameEnded.value = hp <= 0;
-=======
->>>>>>> fa8ad238
     }
 
     function addActionButton(action) {
