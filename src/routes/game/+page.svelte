--- conflicted
+++ resolved
@@ -57,30 +57,13 @@
             assetPath: "/assets/dice-box/", // required
         });
         diceBox.init();
-<<<<<<< HEAD
-        if (apiKeyState.value) {
-            gameAgent = new GameAgent(new GeminiProvider(apiKeyState.value, temperatureState.value, aiLanguage.value));
-            summaryAgent = new SummaryAgent(new GeminiProvider(apiKeyState.value, 1, aiLanguage.value));
-            //Start game when not already started
-            if (gameActionsState.value.length === 0) {
-                await sendAction({
-                    text: gameAgent.getStartingPrompt()
-                });
-            } else {
-                gameLogic.applyGameActionStates(derivedGameState, gameActionsState.value);
-                await renderGameState(gameActionsState.value[gameActionsState.value.length - 1]);
-                tick().then(() => customActionInput.scrollIntoView(false));
-            }
-            if (!didAIProcessDiceRollAction.value) {
-                openDiceRollDialog();
-            }
-=======
+
         gameAgent = new GameAgent(new GeminiProvider(apiKeyState.value, temperatureState.value, aiLanguage.value));
         summaryAgent = new SummaryAgent(new GeminiProvider(apiKeyState.value, 1, aiLanguage.value));
         //Start game when not already started
         if (gameActionsState.value.length === 0) {
             await sendAction({
-                text: gameLogic.getStartingPrompt()
+                text: gameAgent.getStartingPrompt()
             });
         } else {
             gameLogic.applyGameActionStates(derivedGameState, gameActionsState.value);
@@ -89,7 +72,6 @@
         }
         if (!didAIProcessDiceRollAction.value) {
             openDiceRollDialog();
->>>>>>> 5d459340
         }
     });
 
