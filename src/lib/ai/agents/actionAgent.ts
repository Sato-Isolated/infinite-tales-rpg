import { shuffleArray, stringifyPretty } from '$lib/util.svelte';
import { ActionDifficulty } from '../../../routes/game/gameLogic';
import type { LLM, LLMMessage, LLMRequest } from '$lib/ai/llm';
import type { CharacterStats } from '$lib/ai/agents/characterStatsAgent';
import type { CharacterDescription } from '$lib/ai/agents/characterAgent';
import {
	type Action,
	type GameActionState,
	type InventoryState,
	type Item
} from '$lib/ai/agents/gameAgent';
import type { Story } from '$lib/ai/agents/storyAgent';
import { GEMINI_MODELS, THINKING_BUDGET } from '../geminiProvider';
import { CombatAgent } from './combatAgent';
import { jsonRule } from './agentUtils';
<<<<<<< HEAD

=======
>>>>>>> 96068d56
export const diceRollPrompt = `"dice_roll": {
						"modifier_explanation": "Keep the text short, max 15 words. Never based on attributes and skills, they are already applied! Instead based on situational factors specific to the story progression or passive attributes in spells_and_abilities and inventory. Give an in game story explanation why a modifier is applied or not and how you decided that.",
						# If action_difficulty is difficult apply a bonus.
						"modifier": "none|bonus|malus",
						"modifier_value": negative number for malus, 0 if none, positive number for bonus
					}`;

export enum InterruptProbability {
	NEVER = 'NEVER',
	LOW = 'LOW',
	MEDIUM = 'MEDIUM',
	HIGH = 'HIGH',
	ALWAYS = 'ALWAYS'
}

export interface TruthOracleResult {
	state: boolean;
	simulation: { discoverable_weakness_or_clue: string } & Record<string, string>;
}

export class ActionAgent {
	llm: LLM;

	constructor(llm: LLM) {
		this.llm = llm;
	}

	private readonly jsonFormatAndRules = (
		attributes: string[],
		skills: string[],
		newSkillsAllowed: boolean
	): string => {
		let newSkillRule = '';
		if (newSkillsAllowed) {
			newSkillRule = `Choose or create a single skill that is more specific than the related_attribute but broad enough for multiple actions (e.g. 'Melee Combat' instead of 'Strength'). Use an exact same spelled EXISTING SKILL if applicable; otherwise, add a fitting new one.`;
		} else {
			newSkillRule = `Choose an exact same spelled single skill from EXISTING SKILLS or null if none fits; Never create a new skill;`;
		}
		return `{
					"characterName": "Player character name who performs this action",
					"plausibility": "Brief explanation why this action is plausible in the current situation",
					"text": "Keep the text short, max 20 words. Description of the action to display to the player, do not include modifier or difficulty here.",
					"type": "Misc|Attack|Spell|Conversation|Social_Manipulation|Investigation|Travel|Crafting",
					"related_attribute": "a single attribute the dice is rolled for, must be an exact same spelled attribute from this list: ${attributes.join(', ')}; never create new Attributes!",
					"existing_related_skill_explanation": "Explanation if an existing skill is used instead of creating a new one",
					"related_skill": "a single skill the dice is rolled for; ${newSkillRule} EXISTING SKILLS: ${skills.join(', ')}",
					"difficulty_explanation": "Keep the text short, max 20 words. Explain the reasoning for action_difficulty. Format: Chose {action_difficulty} because {reason}",
					"action_difficulty": "${Object.keys(ActionDifficulty).join('|')}",
					"is_possible": true|false,
					"resource_cost": if no cost null else { 
						"resource_key": "the resource to pay for this action; one of character_stats.resources",
						"cost": number,
					},
					"narration_details": Format {"reasoning": string, "enum_english": LOW|MEDIUM|HIGH}; Brief {reasoning} how many details the narration for this action should include; LOW if it involves few steps or can be done quickly; MEDIUM|HIGH if it involves thorough planning or decisions,
					"actionSideEffects": "Reasoning whether this action causes any side effects on the environment or reactions from NPCs",
  					"enemyEncounterExplanation": Format {"reasoning": string, "enum_english": LOW|MEDIUM|HIGH}; Brief {reasoning} for the probability of an enemy encounter; if probable describe enemy details; LOW probability if an encounter recently happened,
					"is_interruptible": Format {"reasoning": string, "enum_english": ${Object.keys(InterruptProbability).join('|')}}; Brief {reasoning} for the probability that this action is interrupted; e.g. travel in dangerous environment is HIGH,
					${diceRollPrompt}
				}`;
	};

	getRestrainingStatePrompt = (restraining_state: string) =>
		`The character is currently affected by a restraining state: ${restraining_state}. Only suggest actions that are possible while under this effect.`;

	addRestrainingStateToAgent = (agent: string[], restrainingState?: string) => {
		if (restrainingState) {
			agent.push(this.getRestrainingStatePrompt(restrainingState));
		}
	};

	addAdditionalActionInputToUserMessage = (
		userMessage: string,
		additionalActionInputState?: string
	) => {
		if (additionalActionInputState) {
			userMessage += '\n' + additionalActionInputState;
		}
		return userMessage;
	};

	async generateSingleAction(
		action: Action,
		currentGameState: GameActionState,
		historyMessages: Array<LLMMessage>,
		storySettings: Story,
		characterDescription: CharacterDescription,
		characterStats: CharacterStats,
		inventoryState: InventoryState,
		customSystemInstruction?: string,
		customActionAgentInstruction?: string,
		relatedHistory?: string[],
		newSkillsAllowed: boolean = false,
		restrainingState?: string,
		additionalActionInputState?: string
	): Promise<Action> {
		//remove knowledge of story secrets etc
		// eslint-disable-next-line @typescript-eslint/no-unused-vars
		const { ['adventure_and_main_event']: _, ...storySettingsMapped } = storySettings;
		const currentGameStateMapped = this.getCurrentGameStateMapped(currentGameState);

		const agent = [
			`You are RPG action agent, you are given a RPG story and one action the player wants to perform; Determine difficulty, resource cost etc. for this action; Consider the story, currently_present_npcs and character stats.
				Action Rules:
				- Review the character's spells_and_abilities and inventory for passive attributes that could alter the dice_roll
				- For puzzles, the player —not the character— must solve them. Offer a set of possible actions, including both correct and incorrect choices.
				- Any action is allowed to target anything per game rules.`,
			'The suggested action must fit to the setting of the story:' +
				'\n' +
				stringifyPretty(storySettingsMapped),
			'dice_roll can be modified by following description of the character, e.g. acting smart or with force, ...' +
				'\n' +
				stringifyPretty(characterDescription),
			'dice_roll can be modified by items from the inventory:' +
				'\n' +
				stringifyPretty(inventoryState),
			'dice_roll modifier can be applied based on high or low resources:' +
				'\n' +
				stringifyPretty(characterStats.resources),
			`${jsonRule} ${this.jsonFormatAndRules(Object.keys(characterStats.attributes), Object.keys(characterStats.skills), newSkillsAllowed)}`
		];
		this.addRestrainingStateToAgent(agent, restrainingState);
		if (customSystemInstruction) {
			agent.push('Following instructions overrule all others: ' + customSystemInstruction);
		}
		if (customActionAgentInstruction) {
			agent.push('Following instructions overrule all others: ' + customActionAgentInstruction);
		}

		let userMessage =
			'The player wants to perform following action, you must use these exact words as action text: ' +
			action.text +
			'\nDetermine the difficulty and resource cost with considering their personality, skills, items, story summary and following game state\n' +
			stringifyPretty(currentGameStateMapped);

		if (restrainingState) {
			userMessage += '\n' + this.getRestrainingStatePrompt(restrainingState) + '\n';
		}

		userMessage = this.addAdditionalActionInputToUserMessage(
			userMessage,
			additionalActionInputState
		);

		if (relatedHistory && relatedHistory.length > 0) {
			userMessage +=
				'\n\nFollowing is related past story plot, check if the action is possible in this context, it must be plausible in this moment and not just hypothetically;\n' +
				'If no history detail directly contradicts the action, it is possible.\n' +
				relatedHistory.join('\n');
		}
		console.log('actions prompt: ', userMessage);
		const request: LLMRequest = {
			userMessage,
			historyMessages,
			systemInstruction: agent,
			thinkingConfig: {
				thinkingBudget: THINKING_BUDGET.FAST
			}
		};
		console.log('action generate start time: ', new Date());
		const actionGenerated = (await this.llm.generateContent(request))?.content as Action;
		console.log('action generate end time: ', new Date());
		return actionGenerated;
	}

	private readonly actionRules = `Action Rules:
		- Always provide at least 3 potential actions the CHARACTER can take, fitting the THEME.
		- Actions must be branching choices for the character, not a sequence.
		- Keep the actions text short, max 20 words.
		- as action text never mention meta elements like stats or difficulty, only use an in-game story driven description
		- Review the character's spells_and_abilities and inventory for passive attributes that could alter the dice_roll
		- NPCs and CHARACTER cannot simply be finished off with a single attack.
		- Any action is allowed to target anything per game rules.
		- Suggest actions that make creative use of environmental features or interactions with NPCs when possible.
		- Only suggest actions that are plausible in the current situation.
		- Do not suggest actions that include information the players do not know, such as undiscovered secrets or future plot points.
		`;

	async generateActions(
		currentGameState: GameActionState,
		historyMessages: Array<LLMMessage>,
		storySettings: Story,
		characterDescription: CharacterDescription,
		characterStats: CharacterStats,
		inventoryState: InventoryState,
		customSystemInstruction?: string,
		customActionAgentInstruction?: string,
		relatedHistory?: string[],
		newSkillsAllowed: boolean = false,
		restrainingState?: string,
		additionalActionInputState?: string
	): Promise<{ thoughts: string; actions: Array<Action> }> {
		//remove knowledge of story secrets etc
		// eslint-disable-next-line @typescript-eslint/no-unused-vars
		const { ['adventure_and_main_event']: _, ...storySettingsMapped } = storySettings;

		const currentGameStateMapped = this.getCurrentGameStateMapped(currentGameState);
		const agent = [
			'You are RPG action agent, you are given a RPG story and then suggest actions the player character can take, considering the story, currently_present_npcs and character stats.',
			this.actionRules,
			'The suggested actions must fit to the setting of the story:' +
				'\n' +
				stringifyPretty(storySettingsMapped),
			'Suggest actions according to the following description of the character temper, e.g. acting smart or with force, ...' +
				'\n' +
				stringifyPretty(characterDescription),
			'As an action, the character can make use of items from the inventory:' +
				'\n' +
				stringifyPretty(inventoryState),
			'dice_roll modifier can be applied based on high or low resources:' +
				'\n' +
				stringifyPretty(characterStats.resources),
			`${jsonRule}
      [
				${this.jsonFormatAndRules(Object.keys(characterStats.attributes), Object.keys(characterStats.skills), newSkillsAllowed)},
				...
  		]`
		];

		this.addRestrainingStateToAgent(agent, restrainingState);
		if (relatedHistory && relatedHistory.length > 0) {
			agent.push(
				'The actions must be plausible with PAST STORY PLOT;\n' +
					'Never suggest actions to investigate PAST STORY PLOT as they are already known;\n' +
					//make sure custom player history takes precedence
					'If PAST STORY PLOT contradict each other, the earliest takes precedence, and the later conflicting detail must be ignored;\nPAST STORY PLOT:\n' +
					relatedHistory.join('\n')
			);
		}
		if (customSystemInstruction) {
			agent.push('Following instructions overrule all others: ' + customSystemInstruction);
		}
		if (customActionAgentInstruction) {
			agent.push('Following instructions overrule all others: ' + customActionAgentInstruction);
		}
		let userMessage =
			'Suggest specific actions the CHARACTER can take, considering their personality, skills and items.\n' +
			'Each action must clearly outline what the character does and how they do it. \n The actions must be directly related to the current story: ' +
			stringifyPretty(currentGameStateMapped) +
			'\nThe actions must be plausible in the current situation, e.g. before investigating, a tense situation must be resolved.';
		if (currentGameState.is_character_in_combat) {
			userMessage += CombatAgent.getCombatPromptAddition();
		}
		if (restrainingState) {
			userMessage += '\n' + this.getRestrainingStatePrompt(restrainingState) + '\n';
		}
		userMessage = this.addAdditionalActionInputToUserMessage(
			userMessage,
			additionalActionInputState
		);

		console.log('actions prompt: ', userMessage);
		const request: LLMRequest = {
			userMessage,
			historyMessages,
			systemInstruction: agent
		};
		const response = (await this.llm.generateContent(request)) as any;
		console.log('actions response: ', response);
		//can get not directly arrays but wrapped responses from ai sometimes...
		const actions = response?.content.actions || response?.content.jsonArray || response.content;
		// if actions were adjusted via custom prompt, make sure that they do not have an order
		shuffleArray(actions);
		return { thoughts: response?.thoughts, actions };
	}

	async generateActionsForItem(
		item: Item,
		currentGameState: GameActionState,
		historyMessages: Array<LLMMessage>,
		storySettings: Story,
		characterDescription: CharacterDescription,
		characterStats: CharacterStats,
		inventoryState: InventoryState,
		restrainingState?: string,
		customSystemInstruction?: string,
		customActionAgentInstruction?: string,
		newSkillsAllowed: boolean = false,
		additionalActionInputState?: string
	): Promise<{ thoughts: string; actions: Array<Action> }> {
		//remove knowledge of story secrets etc
		// eslint-disable-next-line @typescript-eslint/no-unused-vars
		const { ['adventure_and_main_event']: _, ...storySettingsMapped } = storySettings;

		const currentGameStateMapped = this.getCurrentGameStateMapped(currentGameState);
		const agent = [
			'You are RPG action agent, you are given an item description and then suggest the actions the player character can take with that item, considering the story, currently_present_npcs and character stats.',
			this.actionRules,
			'The suggested actions must fit to the setting of the story:' +
				'\n' +
				stringifyPretty(storySettingsMapped),
			'Suggest actions according to the following description of the character temper, e.g. acting smart or with force, ...' +
				'\n' +
				stringifyPretty(characterDescription),
			'As an action, the character could also combine the item with other items from the inventory:' +
				'\n' +
				stringifyPretty(inventoryState),
			'dice_roll modifier can be applied based on high or low resources:' +
				'\n' +
				stringifyPretty(characterStats.resources),
			`${jsonRule}
      [
				${this.jsonFormatAndRules(Object.keys(characterStats.attributes), Object.keys(characterStats.skills), newSkillsAllowed)},
				...
  		]`
		];
		this.addRestrainingStateToAgent(agent, restrainingState);
		if (customSystemInstruction) {
			agent.push('Following instructions overrule all others: ' + customSystemInstruction);
		}
		if (customActionAgentInstruction) {
			agent.push('Following instructions overrule all others: ' + customActionAgentInstruction);
		}
		let userMessage =
			'Suggest specific actions the CHARACTER can take with the item:\n' +
			stringifyPretty(item) +
			'\nEach action must clearly outline what the character does and how they do it. \n The actions must be directly related to the current story: ' +
			stringifyPretty(currentGameStateMapped) +
			'\nThe actions must be plausible in the current situation, e.g. before investigating, a combat or tense situation must be resolved.';

		if (restrainingState) {
			userMessage += '\n' + this.getRestrainingStatePrompt(restrainingState) + '\n';
		}
		userMessage = this.addAdditionalActionInputToUserMessage(
			userMessage,
			additionalActionInputState
		);

		console.log('actions prompt: ', userMessage);
		const request: LLMRequest = {
			userMessage,
			historyMessages,
			systemInstruction: agent,
			model: GEMINI_MODELS.FLASH_THINKING_2_0
		};
		const response = (await this.llm.generateContent(request)) as any;

		//can get not directly arrays but wrapped responses from ai sometimes...
		const actions = response?.content.actions || response?.content.jsonArray || response.content;
		// if actions were adjusted via custom prompt, make sure that they do not have an order
		shuffleArray(actions);
		return { thoughts: response?.thoughts, actions };
	}

	TRUTH_ORACLE_PROMPT_TEMPLATE = `### INSTRUCTIONS ###
You are a Impartial World Logic Simulator and Cold, Logical Referee for a text-based RPG.
Your absolute primary directive is to simulate a neutral, often challenging, world based on its internal logic.
**You MUST prioritize the direct, causal consequences of recent story event and WORLD CONTEXT over generic genre tropes (like 'convenient secret passages').** 

Analyze the RECENT STORY, WORLD CONTEXT to simulate any relevant objective hidden truth regarding PLAYER ACTION. Simulation means not what could be, but what actually is the truth!
Treat the RECENT STORY as a set of initial conditions. Your goal is to determine what *must also be true* in this world, even if it has not been written yet.
Maintain plausibility and avoid repetition. If many similar events have already occurred, significantly decrease the probability of another one happening right away.

Your response MUST be a single, valid JSON object with the following five keys, **in this exact logical order**:
1.  simulation_reasoning: explain the in-world logic and cause-and-effect that directly led to the specific truths in your simulation. Justify your conclusion.
2.  impartiality_check: A mandatory, meta-level explanation of how this decision is based on world logic and not to drive the story forward or help the character but is impartial.
3.  repetition_awareness: A brief, meta-level explanation if you detected repetition and how to address it in the simulation.
4.  simulation: **The Complete Hidden Truth.** This must be a dynamic JSON object containing all relevant, discoverable facts about the situation as key-value pairs in format {"key": "string; brief description of the simulation"}
				One entry must always be "discoverable_weakness_or_clue" (english and never translated!); it describes how to overcome the challenge, which a successful action reveals.

### EXAMPLE 1 (Impartiality Simulation) ###
RECENT STORY: "The player stands before the main military barracks, a fortress of stone and steel. The front gate is heavily guarded."
PLAYER ACTION: "Search for any hidden entrances to bypass the main gate."
RESPONSE:
{
  "simulation_reasoning": "Simulating a Security-Focused entity. An easy secret entrance is an illogical design flaw, but structural imperfections and predictable routines are plausible realities in any fortress.",
  "impartiality_check": "The decision directly denies the player a convenient solution (a secret door). Instead, it presents logical, but more difficult and complex, opportunities that require further planning and risk.",
  "repetition_awareness": "Repetition is not a factor. This is a fresh challenge.",
  "simulation": {
    "secret_entrance_exists": "No, the barracks was built for high security; all entrances are reinforced and guarded. There are no convenient, secret 'back doors'.",
    "potential_structural_weakness": "However, a detailed survey of the outer wall might reveal that the sewer outflow grate on the north wall is older and less reinforced than the rest of the structure.",
    "observable_guard_routine": "The guards at the main gate perform a shift change with predictable precision every two hours, creating a brief window of heightened activity and potential distraction."
  }
}

### EXAMPLE 2 (Causality Simulation) ###
RECENT STORY: "A massive explosion rocked the engine room. Alarms blared as the lights flickered and died..."
PLAYER ACTION: "Exit the room through the door."
RESPONSE:
{
  "simulation_reasoning": "A massive explosion on a ship with a Failing-Power-Grid would logically cause power loss and secondary damage. The presence of an emergency override is a plausible design feature for any critical door.",
  "impartiality_check": "The outcome is a direct, negative consequence of the explosion. It doesn't provide an easy pass but transforms the door from a simple obstacle into a more complex, multi-stage challenge (hazard + strength test).",
  "repetition_awareness": "Repetition is not a factor. This is a direct causal consequence.",
  "simulation": {
    "door_is_operational": "No, the door is completely unpowered and its magnetic locks have seized. It is inoperable.",
    "environmental_hazard": "Sparks are intermittently arcing from the damaged control panel next to the door, making the immediate area dangerous.",
    "manual_override_option": "A heavily-reinforced emergency release lever is visible, though it looks rusted and would require significant physical force to operate."
  }
}

### EXAMPLE 3 (Repetition-Aware Simulation) ###
RECENT STORY: "This new chamber looks much like the others. The previous two rooms contained traps."
PLAYER ACTION: "Search for any hidden traps."
RESPONSE:
{
  "simulation_reasoning": "This decision subverts the established pattern to create a more varied experience. The unique features of the room provide a logical in-world explanation for the lack of traps.",
  "impartiality_check": "The decision denies the player's expectation (a trap) but rewards their perception with a new, more interesting mystery. It replaces a repetitive physical challenge with a narrative one.",
  "repetition_awareness": "The decision is directly driven by the story history to avoid predictable, repetitive encounters. The secondary truths answer the question 'Why is this room different?'",
  "simulation": {
    "contains_traps": "No, this particular chamber, while ominous, is free of any mechanical or magical traps.",
    "unique_point_of_interest": "The reason it is untrapped is that it served a different purpose. Faded, almost invisible ritualistic runes are carved in a complex circle in the center of the floor.",
    "subtle_clue": "A faint, unusual scent—like ozone and dried herbs—lingers in the air, a smell not present in the other trapped chambers."
  }
}
### END OF EXAMPLES ###`;

	get_ground_truth = async (
		action: Action,
		historyMessages: Array<LLMMessage>,
		storyState: Story,
		relatedHistory?: string[]
	): Promise<TruthOracleResult | null> => {
		// Construct the prompt
		const agent = [
			this.TRUTH_ORACLE_PROMPT_TEMPLATE,
			//"CHARACTER CONTEXT:\n" + JSON.stringify(characterState),
			'WORLD CONTEXT:\n' + JSON.stringify(storyState)
		];
		const userMessage = 'Simulate the hidden truths for following \nPLAYER ACTION:\n' + action.text;

		//shallow clone array historyMessages
		const historyMessagesClone: Array<LLMMessage> = [];
		relatedHistory?.forEach((message) => {
			historyMessagesClone.push({ role: 'user', content: message });
		});
		historyMessages.forEach((message) => {
			historyMessagesClone.push({ role: 'user', content: message.content });
		});
		const request: LLMRequest = {
			userMessage,
			historyMessages: historyMessagesClone,
			systemInstruction: agent,
			temperature: 0.2,
			model: GEMINI_MODELS.FLASH_LITE_2_5,
			thinkingConfig: {
				thinkingBudget: 0, //THINKING_BUDGET.DEFAULT,
				includeThoughts: true
			}
		};
		try {
			const response = await this.llm.generateContent(request);
			console.log(action.text, stringifyPretty(response));
			if (!response) return null;
			return response.content as TruthOracleResult;
		} catch (error: any) {
			return null;
		}
	};

	private getCurrentGameStateMapped(currentGameState: GameActionState) {
		return {
			currently_present_npcs_explanation: currentGameState['currently_present_npcs_explanation'],
			currently_present_npcs: currentGameState.currently_present_npcs,
			plotPointAdvancingNudgeExplanation: currentGameState['plotPointAdvancingNudgeExplanation'],
			gradualNarrativeExplanation: currentGameState['gradualNarrativeExplanation'],
			story: currentGameState.story,
			is_character_in_combat: currentGameState.is_character_in_combat
		};
	}
}<|MERGE_RESOLUTION|>--- conflicted
+++ resolved
@@ -13,10 +13,6 @@
 import { GEMINI_MODELS, THINKING_BUDGET } from '../geminiProvider';
 import { CombatAgent } from './combatAgent';
 import { jsonRule } from './agentUtils';
-<<<<<<< HEAD
-
-=======
->>>>>>> 96068d56
 export const diceRollPrompt = `"dice_roll": {
 						"modifier_explanation": "Keep the text short, max 15 words. Never based on attributes and skills, they are already applied! Instead based on situational factors specific to the story progression or passive attributes in spells_and_abilities and inventory. Give an in game story explanation why a modifier is applied or not and how you decided that.",
 						# If action_difficulty is difficult apply a bonus.
