import { stringifyPretty, type ThoughtsState } from '$lib/util.svelte';
import { ActionDifficulty } from '../../../routes/game/gameLogic';
import { type StatsUpdate, statsUpdatePromptObject } from '$lib/ai/agents/combatAgent';
import type { LLM, LLMMessage, LLMRequest, SystemInstructionsState } from '$lib/ai/llm';
import type { CharacterDescription } from '$lib/ai/agents/characterAgent';
import type { Story } from '$lib/ai/agents/storyAgent';
import { mapGameState } from '$lib/ai/agents/mappers';
import {
	currentlyPresentNPCSForPrompt,
	type NpcID,
	type NPCState,
	type Resources
} from '$lib/ai/agents/characterStatsAgent';
import type { CampaignChapter } from '$lib/ai/agents/campaignAgent';
import { jsonRule } from './agentUtils';
<<<<<<< HEAD
=======
import { GEMINI_MODELS } from '../geminiProvider';
>>>>>>> 96068d56

export type InventoryUpdate = {
	type: 'add_item' | 'remove_item';
	item_id: string;
	item_added?: Item;
};
export type InventoryState = { [item_id: string]: Item };
export type ItemWithId = Item & { item_id: string };
export type Item = { description: string; effect: string };
export type DiceRollDifficulty = {
	action_difficulty?: ActionDifficulty;
	dice_roll?: {
		modifier: 'none' | 'bonus' | 'malus';
		modifier_value: number;
		modifier_explanation: string;
	};
};

export type ReasonedEnum = {
	reasoning: string;
	enum_english: string;
};
export type Action = {
	characterName: string;
	text: string;
	related_attribute?: string;
	related_skill?: string;
	action_difficulty?: ActionDifficulty;
	is_custom_action?: boolean;
	is_possible?: boolean;
	plausibility?: string;
	difficulty_explanation?: string;
	type?: string;
	narration_details?: object;
	actionSideEffects?: string;
	enemyEncounterExplanation?: object;
	is_interruptible?: ReasonedEnum;
	resource_cost?: {
		resource_key: string | undefined;
		cost: number;
	};
} & DiceRollDifficulty;

export type ResourcesWithCurrentValue = {
	[resourceKey: string]: { max_value: number; current_value: number; game_ends_when_zero: boolean };
};

export type PlayerCharactersIdToNamesMap = {
	[playerCharacterId: string]: Array<string>;
};

export type PlayerCharactersGameState = {
	[playerCharacterId: string]: ResourcesWithCurrentValue;
};

export type RandomEventsHandling = 'none' | 'probability' | 'ai_decides';

export type GameSettings = {
	detailedNarrationLength: boolean;
	aiIntroducesSkills: boolean;
	randomEventsHandling: RandomEventsHandling;
};
export const defaultGameSettings = () => ({
	detailedNarrationLength: true,
	aiIntroducesSkills: false,
	randomEventsHandling: 'probability' as const
});

export type Targets = { hostile: Array<NpcID>; friendly: Array<NpcID>; neutral: Array<NpcID> };
export type GameActionState = {
	id: number;
	currentPlotPoint: string;
	nextPlotPoint: string;
	story: string;
	image_prompt: string;
	inventory_update: Array<InventoryUpdate>;
	stats_update: Array<StatsUpdate>;
	is_character_in_combat: boolean;
	is_character_restrained_explanation?: string;
	currently_present_npcs: Targets;
	story_memory_explanation: string;
};
export type GameMasterAnswer = {
	answerToPlayer: string;
	rules_considered: Array<string>;
	game_state_considered: string;
};

export const PAST_STORY_PLOT_RULE =
	'\n\nThe next story progression must be plausible in context of PAST STORY PLOT;\n' +
	'From PAST STORY PLOT do not reintroduce or repeat elements that have already been established.\n' +
	//make sure custom player history takes precedence
	'If PAST STORY PLOT contradict each other, the earliest takes precedence, and the later conflicting detail must be ignored;\nPAST STORY PLOT:\n';

export class GameAgent {
	llm: LLM;

	constructor(llm: LLM) {
		this.llm = llm;
	}

	/**
	 *
	 * @param actionText text from the user action, will be added to the historyMessages
	 * @param additionalStoryInput additional text to act as asinge message system instruction, e.g combat, not added to historyMessages
	 * @param customSystemInstruction
	 * @param historyMessages
	 * @param storyState
	 * @param characterState
	 * @param playerCharactersGameState
	 */
	async generateStoryProgression(
		storyUpdateCallback: (storyChunk: string, isComplete: boolean) => void,
		thoughtUpdateCallback: (thoughtChunk: string, isComplete: boolean) => void,
		action: Action,
		additionalStoryInput: string,
		customSystemInstruction: string,
		customStoryAgentInstruction: string,
		customCombatAgentInstruction: string,
		historyMessages: Array<LLMMessage>,
		storyState: Story,
		characterState: CharacterDescription,
		playerCharactersGameState: PlayerCharactersGameState,
		inventoryState: InventoryState,
		relatedHistory: string[],
		gameSettings: GameSettings,
		simulation: string
	): Promise<{ newState: GameActionState; updatedHistoryMessages: Array<LLMMessage> }> {
		let playerActionText = action.characterName + ': ' + action.text;
		const cost = parseInt(action.resource_cost?.cost as unknown as string) || 0;
		if (cost > 0) {
			playerActionText += `\n${action.resource_cost?.cost} ${action.resource_cost?.resource_key} cost`;
		}
		const playerActionTextForHistory = playerActionText;
		let combinedText = playerActionText;
		if (additionalStoryInput) combinedText += '\n' + additionalStoryInput;

		if (relatedHistory.length > 0) {
			combinedText += PAST_STORY_PLOT_RULE + relatedHistory.join('\n');
		}
		const gameAgent = this.getGameAgentSystemInstructionsFromStates(
			storyState,
			characterState,
			playerCharactersGameState,
			inventoryState,
			customSystemInstruction,
			customStoryAgentInstruction,
			customCombatAgentInstruction,
			gameSettings
		);
		gameAgent.push(jsonSystemInstructionForGameAgent(gameSettings));

		console.log(combinedText);
		const request: LLMRequest = {
			userMessage: combinedText,
			historyMessages: historyMessages,
			systemInstruction: gameAgent,
			returnFallbackProperty: true,
			model: GEMINI_MODELS.FLASH_2_5
		};
		const time = new Date().toLocaleTimeString();
		console.log('Starting game agent:', time);
		const newState = (await this.llm.generateContentStream(
			request,
			storyUpdateCallback,
			thoughtUpdateCallback
		)) as GameActionState;
		const { userMessage, modelMessage } = this.buildHistoryMessages(
			playerActionTextForHistory,
			newState
		);
		//add simulation to short term context
		if (simulation) {
			userMessage.content += `\nFollowing needs to be considered for the continuous progression of the story:\n${simulation}`;
		}
		const updatedHistoryMessages = [...historyMessages, userMessage, modelMessage];
		mapGameState(newState);
		return { newState, updatedHistoryMessages };
	}

	async generateAnswerForPlayerQuestion(
		question: string,
		thoughtsState: ThoughtsState,
		customSystemInstruction: SystemInstructionsState,
		historyMessages: Array<LLMMessage>,
		storyState: Story,
		characterState: CharacterDescription,
		playerCharactersGameState: PlayerCharactersGameState,
		inventoryState: InventoryState,
		npcState: NPCState,
		relatedHistory: string[],
		gameSettings: GameSettings,
		campaignChapterState?: CampaignChapter,
		customGmNotes?: string,
		is_character_restrained_explanation?: string
	): Promise<{ thoughts?: string; answer: GameMasterAnswer }> {
		const gameAgent = [
			'You are Reviewer Agent, your task is to answer a players question.\n' +
				'You can refer to the internal state, rules and previous messages that the Game Master has considered',
			'The following is the internal state of the NPCs.' + '\n' + stringifyPretty(npcState)
		];
		if (campaignChapterState) {
			gameAgent.push(
				'The following is the state of the current campaign chapter.' +
					'\n' +
					stringifyPretty(campaignChapterState)
			);
		}
		if (customGmNotes) {
			gameAgent.push(
				'The following are custom gm notes considered to be rules.' + '\n' + customGmNotes
			);
		}
		if (thoughtsState.storyThoughts) {
			gameAgent.push(
				'The following are thoughts of the Game Master regarding how to progress the story.' +
					'\n' +
					JSON.stringify(thoughtsState)
			);
		}
		if (relatedHistory.length > 0) {
			gameAgent.push('History Rules:\n' + PAST_STORY_PLOT_RULE + relatedHistory.join('\n'));
		}
		if (is_character_restrained_explanation) {
			gameAgent.push(
				`Character is restrained: ${is_character_restrained_explanation}; consider the implications in your response.`
			);
		}
		gameAgent.push(jsonSystemInstructionForPlayerQuestion);
		const userMessage =
			'Most important! Answer outside of character, do not describe the story, but give an explanation to this question:\n' +
			question +
			"\n\nIn your answer, identify the relevant Game Master's rules that are related to the question:\n" +
			"Game Master's rules:\n" +
			this.getGameAgentSystemInstructionsFromStates(
				storyState,
				characterState,
				playerCharactersGameState,
				inventoryState,
				customSystemInstruction.generalSystemInstruction,
				customSystemInstruction.storyAgentInstruction,
				customSystemInstruction.combatAgentInstruction,
				gameSettings
			).join('\n');
		const request: LLMRequest = {
			userMessage: userMessage,
			historyMessages: historyMessages,
			systemInstruction: gameAgent
		};
		const response = await this.llm.generateContent(request);
		return {
			thoughts: response?.thoughts,
			answer: response?.content as GameMasterAnswer
		};
	}

	private getGameAgentSystemInstructionsFromStates(
		storyState: Story,
		characterState: CharacterDescription,
		playerCharactersGameState: PlayerCharactersGameState,
		inventoryState: InventoryState,
		customSystemInstruction: string,
		customStoryAgentInstruction: string,
		customCombatAgentInstruction: string,
		gameSettings: GameSettings
	) {
		const gameAgent = [
			systemBehaviour(gameSettings),
			stringifyPretty(storyState),
			'The following is a description of the player character, always refer to it when considering appearance, reasoning, motives etc.' +
				'\n' +
				stringifyPretty(characterState),
			"The following are the character's CURRENT resources, consider it in your response\n" +
				stringifyPretty(Object.values(playerCharactersGameState)),
			"The following is the character's inventory, check items for relevant passive effects relevant for the story progression or effects that are triggered every action.\n" +
				stringifyPretty(inventoryState)
		];
		if (customSystemInstruction) {
			gameAgent.push('Following instructions overrule all others: ' + customSystemInstruction);
		}
		if (customStoryAgentInstruction) {
			gameAgent.push('Following instructions overrule all others: ' + customStoryAgentInstruction);
		}
		if (customCombatAgentInstruction) {
			gameAgent.push('Following instructions overrule all others: ' + customCombatAgentInstruction);
		}
		return gameAgent;
	}

	static getGameEndedPrompt(emptyResourceKey: string[]) {
		return `The CHARACTER has fallen to 0 ${emptyResourceKey.join(' and ')}; Describe how the GAME is ending.`;
	}

	static getStartingPrompt() {
		return (
			'Begin the story by setting the scene in a vivid and detailed manner, describing the environment and atmosphere with rich sensory details.' +
			'\nAt the beginning do not disclose story secrets, which are meant to be discovered by the player later into the story.' +
			'\nIf the player character is accompanied by party members, give them names and add them to currently_present_npcs' +
			'\nCHARACTER starts with some random items.'
		);
	}

	buildHistoryMessages = function (userText: string, modelStateObject: GameActionState) {
		const userMessage: LLMMessage = { role: 'user', content: userText };
		const modelMessage: LLMMessage = { role: 'model', content: stringifyPretty(modelStateObject) };
		return { userMessage, modelMessage };
	};

	static getRefillValue(maxResource: Resources[string]): number {
		return maxResource.max_value === maxResource.start_value
			? maxResource.max_value
			: maxResource.start_value;
	}

	static getRefillResourcesUpdateObject(
		maxResources: Resources,
		currentResources: ResourcesWithCurrentValue,
		playerCharacterName: string
	): Pick<GameActionState, 'stats_update'> {
		const returnObject: Pick<GameActionState, 'stats_update'> = { stats_update: [] };
		Object.entries(maxResources)
			.filter(([resourceKey]) => resourceKey !== 'XP')
			.forEach(([resourceKey, maxResource]) => {
				const refillValue = GameAgent.getRefillValue(maxResource);
				if (refillValue === 0) {
					return;
				}
				returnObject.stats_update.push({
					sourceName: playerCharacterName,
					targetName: playerCharacterName,
					type: resourceKey + '_gained',
					value: { result: refillValue - (currentResources[resourceKey]?.current_value || 0) || 0 }
				});
			});
		return returnObject;
	}

	static getLevelUpCostObject(xpCost: number, playerName: string, level: number): StatsUpdate {
		return {
			sourceName: playerName,
			targetName: playerName,
			type: 'now_level_' + (level + 1),
			value: { result: xpCost }
		};
	}

	static getItemImagePrompt(item_id: string, item: Item, storyImagePrompt: string): string {
		return `${storyImagePrompt} RPG game icon ${item_id} ${item.description}`;
	}

	static getPromptForGameMasterNotes = (notes: Array<string>) => {
		if (!notes || notes.length === 0) {
			return '';
		}
		return (
			'\nFollowing are Game Master Notes to consider for the next story progression:\n' +
			notes.join('\n') +
			'\n'
		);
	};

	static getCraftingPrompt(): string {
		return (
			'\nCrafting:' +
			'\nOn success, create a new item and remove the combined items.' +
			'\nOn partial failure, do not create a new item but do not remove the combined items.' +
			'\nOn failure, do not create a new item and remove the combined items.'
		);
	}
}

const storyWordLimit = 'must be between 100 and 160 words, do not exceed this range.';

export const SLOW_STORY_PROMPT =
	'Ensure that the narrative unfolds gradually, building up anticipation and curiosity before moving towards any major revelations or climactic moments.';
const systemBehaviour = (gameSettingsState: GameSettings) => `
You are a Pen & Paper Game Master, crafting captivating, limitless GAME experiences using ADVENTURE_AND_MAIN_EVENT, THEME, TONALITY for CHARACTER.

The Game Master's General Responsibilities Include:
- Narrate compelling stories in TONALITY for my CHARACTER.
- Generate settings and places, adhering to THEME and TONALITY, and naming GAME elements.
- Never narrate events briefly or summarize; Always describe detailed scenes with character conversation in direct speech
- Show, Don't Tell: Do not narrate abstract concepts or the "meaning" of an event. Instead, communicate the theme through tangible, sensory details
- Use GAME's core knowledge and rules.
- Handle CHARACTER resources per GAME rules, e.g. in a survival game hunger decreases over time; Blood magic costs blood; etc...
- Handle NPC resources, you must exactly use resourceKey "hp" or "mp", and no deviations of that
${!gameSettingsState.detailedNarrationLength ? '- The story narration ' + storyWordLimit : ''}
- Ensure a balanced mix of role-play, combat, and puzzles. Integrate these elements dynamically and naturally based on context.
- Craft varied NPCs, ranging from good to evil.

Storytelling
- Keep story secrets until they are discovered by the player.
- Introduce key characters by describing their actions, appearance, and manner of speaking. Reveal their emotions, motivations, and backstories gradually through their dialogue and how they react to the player character and the world.
- Encourage moments of introspection, dialogue, and quiet observation to develop a deeper understanding of the characters and the world they inhabit. 
- ${SLOW_STORY_PROMPT}
- Deconstruct Player Actions: Do not make decisions on behalf of the player character. More importantly, treat complex player intentions (e.g., 'I perform the ritual,' 'I persuade the guard,' 'I search the library') as the start of a scene, not a single action to be resolved immediately. Narrate the first step of the character's attempt and the immediate consequence or obstacle. Then, pause and wait for the player's next specific action within that scene.
- For the story narration never mention game meta elements like dice rolls; Only describe the narrative the character experiences
- The story history always takes precedence over the story progression, if the history does not allow for the progression to happen, the progression must be adjusted to fit the history.

Actions:
- Let the player guide actions and story relevance.
- Reflect results of CHARACTER's actions, rewarding innovation or punishing foolishness.
- Involve other characters' reactions, doubts, or support during the action, encouraging a deeper exploration of relationships and motivations.
- On each action review the character's inventory and spells_and_abilities for items and skills that have passive effects such as defense or health regeneration and apply them

XP:
- Award XP only for contributions to a challenge according to significance.
	- SMALL: Obtaining clues, engaging in reconnaissance, or learning background information.
	- MEDIUM: Major progress toward a challenge, such as uncovering a vital piece of evidence, or getting access to a crucial location.
	- HIGH: Achieving breakthroughs or resolving significant challenges.
- XP is also granted for the character’s growth (e.g. a warrior mastering a new technique).
- Never grant XP for routine tasks (e.g. basic dialogue, non-story shopping) or actions that build tension but don’t change outcomes.

Combat:
- Pace All Challenges Like Combat: All significant challenges—not just combat—are slow-paced and multi-round. Treat tense negotiations, intricate rituals, disarming magical traps, or navigating a collapsing ruin as a series of actions and reactions between the CHARACTER and the environment. Never resolve a complex challenge in one response.
- Never decide on your own that NPCs or CHARACTER die, apply appropriate damage instead. Only the player will tell you when they die.
- NPCs and CHARACTER cannot simply be finished off with a single attack.

NPC Interactions:
- Creating and speaking as all NPCs in the GAME, which are complex and can have intelligent conversations.
- Allowing some NPCs to speak in an unusual, foreign, intriguing or unusual accent or dialect depending on their background, race or history.
- Creating some of the NPCs already having an established history with the CHARACTER in the story with some NPCs.
- When the player character interacts with a NPC you must always include the NPC response within the same action

Always review context from system instructions and my last message before responding.`;

<<<<<<< HEAD
const jsonSystemInstructionForGameAgent = (
	gameSettingsState: GameSettings
) => `${jsonRule}
=======
const jsonSystemInstructionForGameAgent = (gameSettingsState: GameSettings) => `${jsonRule}
>>>>>>> 96068d56
{
  "currentPlotPoint": VALUE MUST BE ALWAYS IN ENGLISH; Identify the most relevant plotId in ADVENTURE_AND_MAIN_EVENT that the story aligns with; Explain your reasoning briefly; Format "{Reasoning} - PLOT_ID: {plotId}",
  "gradualNarrativeExplanation": "Reasoning how the story development is broken down to meaningful narrative moments. Each step should represent a significant part of the process, giving the player the opportunity to make impactful choices.",
  "plotPointAdvancingNudgeExplanation": "VALUE MUST BE ALWAYS IN ENGLISH; Explain what could happen next to advance the story towards NEXT_PLOT_ID according to ADVENTURE_AND_MAIN_EVENT; Include brief explanation of NEXT_PLOT_ID; Format "CURRENT_PLOT_ID: {plotId}; NEXT_PLOT_ID: {currentPlotId + 1}; {Reasoning}",
  "story": "depending on If The Action Is A Success Or Failure progress the story further with appropriate consequences. ${!gameSettingsState.detailedNarrationLength ? storyWordLimit : ''} For character speech use single quotes. Format the narration using HTML tags for easier reading.",
  "story_memory_explanation": "Explanation if story progression has Long-term Impact: Remember events that significantly influence character arcs, plot direction, or the game world in ways that persist or resurface later; Format: {explanation} LONG_TERM_IMPACT: LOW, MEDIUM, HIGH",
  "image_prompt": "Based on the most recent events, generate a a prompt for an image AI, describing the current scene. My character must never be described or shown. Instead, focus entirely on what I see: the environment, objects, and any NPCs. When describing an NPC, never use their name; instead, describe them by their gender and a consistent set of key visual features. Your prompt must weave together the scene's main focus, the setting, the artistic style and mood, the precise lighting and color, and a cinematic composition to vividly capture this specific moment.",
  "xpGainedExplanation": "Explain why or why nor the CHARACTER gains xp in this situation",
  ${statsUpdatePromptObject},
  "inventory_update": [
        #Add this to the JSON if the story implies that an item is added or removed from the character's inventory
		#This section is only for items and never spells or abilities
        #For each item addition or removal this object is added once, the whole inventory does not need to be tracked here
        #The starting items are also listed here as add_item
    {
      "type": "add_item",
      "item_id": "unique name of the item to identify it",
      "item_added": {
        "description": "A description of the item",
        "effect": "Clearly state effect(s) and whether an effect is active or passive"
      }
    },
    {
      "type": "remove_item",
      "item_id": "unique name of the item to identify it"
    }
  ],
  "is_character_in_combat": true if CHARACTER is in active combat else false,
  "is_character_restrained_explanation": null | string; "If not restrained null, else Briefly explain how the character has entered a TEMPORARY state or condition that SIGNIFICANTLY RESTRICTS their available actions, changes how they act, or puts them under external control? (Examples: Put to sleep, paralyzed, charmed, blinded,  affected by an illusion, under a compulsion spell)",
  "currently_present_npcs_explanation": "For each NPC explain why they are or are not present in list currently_present_npcs",
  "currently_present_npcs": List of NPCs or party members that are present in the current situation. Format: ${currentlyPresentNPCSForPrompt}
}`;

const jsonSystemInstructionForPlayerQuestion = `${jsonRule}
{
  "game_state_considered": Brief explanation on how the game state is involved in the answer; mention relevant variables explicitly,
  "rules_considered": String Array; Identify the relevant Game Master's rules that are related to the question; Include the exact text of a rule,
  "answerToPlayer": Answer outside of character, do not describe the story, but give an explanation
}`;<|MERGE_RESOLUTION|>--- conflicted
+++ resolved
@@ -13,10 +13,7 @@
 } from '$lib/ai/agents/characterStatsAgent';
 import type { CampaignChapter } from '$lib/ai/agents/campaignAgent';
 import { jsonRule } from './agentUtils';
-<<<<<<< HEAD
-=======
 import { GEMINI_MODELS } from '../geminiProvider';
->>>>>>> 96068d56
 
 export type InventoryUpdate = {
 	type: 'add_item' | 'remove_item';
@@ -443,13 +440,7 @@
 
 Always review context from system instructions and my last message before responding.`;
 
-<<<<<<< HEAD
-const jsonSystemInstructionForGameAgent = (
-	gameSettingsState: GameSettings
-) => `${jsonRule}
-=======
 const jsonSystemInstructionForGameAgent = (gameSettingsState: GameSettings) => `${jsonRule}
->>>>>>> 96068d56
 {
   "currentPlotPoint": VALUE MUST BE ALWAYS IN ENGLISH; Identify the most relevant plotId in ADVENTURE_AND_MAIN_EVENT that the story aligns with; Explain your reasoning briefly; Format "{Reasoning} - PLOT_ID: {plotId}",
   "gradualNarrativeExplanation": "Reasoning how the story development is broken down to meaningful narrative moments. Each step should represent a significant part of the process, giving the player the opportunity to make impactful choices.",
