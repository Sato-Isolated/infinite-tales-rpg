import { handleError } from '../util.svelte';
import {
	type Content,
	type GenerateContentResult,
	type GenerationConfig,
	GoogleGenerativeAI,
	HarmBlockThreshold,
	HarmCategory,
	type Part,
	type SafetySetting
} from '@google/generative-ai';
import { JsonFixingInterceptorAgent } from './agents/jsonFixingInterceptorAgent';
import {
	LLM,
	type LLMconfig,
	type LLMMessage,
	type LLMRequest,
	LANGUAGE_PROMPT
} from '$lib/ai/llm';
import {
	errorState,
	getIsGeminiThinkingOverloaded,
	setIsGeminiFlashExpOverloaded,
	setIsGeminiThinkingOverloaded
} from '$lib/state/errorState.svelte';

const safetySettings: Array<SafetySetting> = [
	{
		category: HarmCategory.HARM_CATEGORY_HARASSMENT,
		threshold: HarmBlockThreshold.BLOCK_NONE
	},
	{
		category: HarmCategory.HARM_CATEGORY_HATE_SPEECH,
		threshold: HarmBlockThreshold.BLOCK_NONE
	},
	{
		category: HarmCategory.HARM_CATEGORY_SEXUALLY_EXPLICIT,
		threshold: HarmBlockThreshold.BLOCK_NONE
	},
	{
		category: HarmCategory.HARM_CATEGORY_DANGEROUS_CONTENT,
		threshold: HarmBlockThreshold.BLOCK_NONE
	}
];

export const defaultGeminiJsonConfig: GenerationConfig = {
	temperature: 1,
	topP: 0.95,
	topK: 40,
	maxOutputTokens: 8192,
	responseMimeType: 'text/plain'
};

export class GeminiProvider extends LLM {
	genAI: GoogleGenerativeAI;
	jsonFixingInterceptorAgent: JsonFixingInterceptorAgent;
	fallbackLLM?: LLM;

	constructor(llmConfig: LLMconfig, fallbackLLM?: LLM) {
		super(llmConfig);
		if (!llmConfig.apiKey) {
			errorState.userMessage = 'Please enter your Google Gemini API Key first in the settings.';
		}
		this.genAI = new GoogleGenerativeAI(this.llmConfig.apiKey || '');
		this.jsonFixingInterceptorAgent = new JsonFixingInterceptorAgent(this);
		this.fallbackLLM = fallbackLLM;
	}

	getDefaultTemperature(): number {
		return defaultGeminiJsonConfig.temperature as number;
	}

	getMaxTemperature(): number {
		return 2;
	}

	async generateContent(request: LLMRequest): Promise<object | undefined> {
		if (!this.llmConfig.apiKey) {
			errorState.userMessage = 'Please enter your Google Gemini API Key first in the settings.';
			return;
		}
		const contents = this.buildGeminiContentsFormat(
			request.userMessage,
			request.historyMessages || []
		);
		const systemInstruction = this.buildSystemInstruction(
			request.systemInstruction || this.llmConfig.systemInstruction
		);

		let temperature: number;
		if (request.temperature === 0 || this.llmConfig.temperature === 0) {
			temperature = 0;
		} else {
			temperature = Math.min(
				request.temperature || this.llmConfig.temperature || this.getDefaultTemperature(),
				this.getMaxTemperature()
			);
		}

		const model = this.genAI.getGenerativeModel({
			model: request.model || this.llmConfig.model || 'gemini-2.0-flash-thinking-exp',
			generationConfig: {
				...this.llmConfig.generationConfig,
				...request.generationConfig,
				temperature
			},
			safetySettings
		});
		if (this.llmConfig.language) {
			const languageInstruction = LANGUAGE_PROMPT + this.llmConfig.language;
			systemInstruction.parts.push({ text: languageInstruction });
		}

		let result: GenerateContentResult;
		try {
			if (model.model.includes('thinking') && getIsGeminiThinkingOverloaded()) {
				//fallback early to avoid waiting for the response
				throw new Error(
					'Gemini Thinking is overloaded! Fallback early to avoid waiting for the response.'
				);
			}
			result = await model.generateContent({ contents, systemInstruction });
		} catch (e) {
			if (e instanceof Error) {
				if (e.message.includes('API key not valid')) {
					handleError(e as unknown as string);
					return undefined;
				}
				if (e.message.includes('503') || e.message.includes('500')) {
					if (model.model?.includes('thinking')) {
						setIsGeminiThinkingOverloaded(true);
					} else {
						setIsGeminiFlashExpOverloaded(true);
					}
					e.message =
						'The Gemini AI is overloaded! You can try again or wait some time. Alternatively, you can go to the settings and enable the fallback.';
				}
				if (this.fallbackLLM) {
					console.log('Fallback LLM for error: ', e.message);
					const fallbackResult = await this.fallbackLLM.generateContent(request);
					if (!fallbackResult) {
						handleError(e as unknown as string);
					} else {
						if (this.llmConfig.returnFallbackProperty || request.returnFallbackProperty) {
							fallbackResult['fallbackUsed'] = true;
						}
						return fallbackResult;
					}
				} else {
					handleError(e as unknown as string);
					return undefined;
				}
			}
			handleError(e as string);
			return undefined;
		}
		try {
			let json: string;
			if (result.response?.candidates) {
				json = result.response.candidates[0].content.parts[0].text as string;
			} else {
				handleError('Gemini did not send a response...');
				return undefined;
			}
			try {
<<<<<<< HEAD
				return JSON.parse(json.split('```json')[1].split('```')[0]);
=======
				return {
					reasoning,
					parsedObject: JSON.parse(json!.replace('```json', '').replace('```', ''))
				};
>>>>>>> 635b5058
			} catch (firstError) {
				try {
					console.log('Error parsing JSON: ' + json, firstError);
					console.log('Try json simple fix 1');
					if (
						(firstError as SyntaxError).message.includes('Bad control character in string literal')
					) {
<<<<<<< HEAD
						return JSON.parse(json.replaceAll('\\', ''));
					}
					return JSON.parse('{' + json.replaceAll('\\', ''));
=======
						return { reasoning, parsedObject: JSON.parse(json!.replaceAll('\\', '')) };
					}
					return { reasoning, parsedObject: JSON.parse(json!.split('```json')[1].split('```')[0]) };
>>>>>>> 635b5058
					// eslint-disable-next-line @typescript-eslint/no-unused-vars
				} catch (secondError) {
					//autofix if true or not set and llm allows it
					if (
						(request.tryAutoFixJSONError || request.tryAutoFixJSONError === undefined) &&
						this.llmConfig.tryAutoFixJSONError
					) {
						console.log('Try json fix with llm agent');
						return this.jsonFixingInterceptorAgent.fixJSON(
							json,
							(firstError as SyntaxError).message
						);
					}
					handleError(firstError as string);
					return undefined;
				}
			}
		} catch (e) {
			handleError(e as string);
		}
		return undefined;
	}

	buildSystemInstruction(systemInstruction?: Array<string> | string): Content {
		const instruction = { role: 'systemInstruction', parts: [] as Array<Part> };
		if (!systemInstruction) return instruction;
		if (typeof systemInstruction === 'string') {
			instruction.parts.push({ text: systemInstruction });
		} else {
			systemInstruction.forEach((instr) => instruction.parts.push({ text: instr }));
		}
		return instruction;
	}

	buildGeminiContentsFormat(actionText: string, historyMessages: Array<LLMMessage>): Content[] {
		const contents: Content[] = [];
		if (historyMessages) {
			historyMessages.forEach((message) => {
				//TODO why can one of these not be present?
				if (message && message.role && message.content) {
					contents.push({
						role: message.role,
						parts: [{ text: message.content }]
					});
				}
			});
		}
		if (actionText) {
			const message = { role: 'user', content: actionText };
			contents.push({
				role: message.role,
				parts: [{ text: message.content || '' }]
			});
		}
		return contents;
	}
}<|MERGE_RESOLUTION|>--- conflicted
+++ resolved
@@ -163,14 +163,7 @@
 				return undefined;
 			}
 			try {
-<<<<<<< HEAD
-				return JSON.parse(json.split('```json')[1].split('```')[0]);
-=======
-				return {
-					reasoning,
-					parsedObject: JSON.parse(json!.replace('```json', '').replace('```', ''))
-				};
->>>>>>> 635b5058
+				return JSON.parse(json!.replace('```json', '').replace('```', ''));
 			} catch (firstError) {
 				try {
 					console.log('Error parsing JSON: ' + json, firstError);
@@ -178,16 +171,9 @@
 					if (
 						(firstError as SyntaxError).message.includes('Bad control character in string literal')
 					) {
-<<<<<<< HEAD
 						return JSON.parse(json.replaceAll('\\', ''));
 					}
-					return JSON.parse('{' + json.replaceAll('\\', ''));
-=======
-						return { reasoning, parsedObject: JSON.parse(json!.replaceAll('\\', '')) };
-					}
-					return { reasoning, parsedObject: JSON.parse(json!.split('```json')[1].split('```')[0]) };
->>>>>>> 635b5058
-					// eslint-disable-next-line @typescript-eslint/no-unused-vars
+					return JSON.parse(json!.split('```json')[1].split('```')[0]);
 				} catch (secondError) {
 					//autofix if true or not set and llm allows it
 					if (
