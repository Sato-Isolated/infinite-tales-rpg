<script lang="ts">
	import TargetModal from '$lib/components/interaction_modals/TargetModal.svelte';
	import { type Ability, CharacterStatsAgent } from '$lib/ai/agents/characterStatsAgent';
	import type { Action, ResourcesWithCurrentValue, Targets } from '$lib/ai/agents/gameAgent';
	import AIGeneratedImage from '$lib/components/AIGeneratedImage.svelte';
	import { useLocalStorage } from '$lib/state/useLocalStorage.svelte';
	import type { AIConfig } from '$lib';

	let {
		abilities,
		playerName,
		storyImagePrompt,
		resources,
		targets,
		onclose,
		dialogRef = $bindable()
	}: {
		abilities: Array<Ability>;
		playerName: string;
		storyImagePrompt: string;
		resources: ResourcesWithCurrentValue;
		targets: Targets;
		onclose;
		dialogRef;
	} = $props();

	const aiConfigState = useLocalStorage<AIConfig>('aiConfigState');
	// eslint-disable-next-line svelte/valid-compile
	let targetModalRef;
	let abilityActionState = $state({} as Action);

	function mapAbilityToAction(ability: Ability) {
		abilityActionState = {
			characterName: playerName,
			...ability,
			type: 'Spell',
			text: playerName + ' casts ' + ability.name + ': ' + ability.effect
		};
	}
</script>

{#if targets}
	<TargetModal bind:dialogRef={targetModalRef} {targets} action={abilityActionState} {onclose}
	></TargetModal>
{/if}
<dialog bind:this={dialogRef} class="z-100 modal" style="background: rgba(0, 0, 0, 0.3);">
	<div class="modal-box flex flex-col items-center">
		<form method="dialog">
			<span class="m-auto">Spells & Abilities</span>
			<button class="btn btn-circle btn-ghost btn-sm absolute right-2 top-2">✕</button>
		</form>
		{#each abilities as ability (ability.name)}
			<label class="form-control mt-3 w-full">
				<details class="collapse collapse-arrow textarea-bordered border bg-base-200">
					<summary class="collapse-title capitalize">
						<div class="flex flex-col h-full justify-between text-center">
							<!-- Top: Badge always at the top -->
							<div>
								{#if ability.resource_cost?.cost > 0}
									<p class="badge badge-info h-fit break-all overflow-auto">
										{ability.resource_cost?.cost} {(ability.resource_cost?.resource_key || '').replaceAll('_', ' ')}
									</p>
								{/if}
							</div>

							<!-- Middle: Image (if enabled) and ability name -->
							<div class="flex flex-col mt-3 items-center">
								{#if !aiConfigState.value?.disableImagesState}
									<AIGeneratedImage
										noLogo={true}
										enhance={false}
										imageClassesString="w-[90px] sm:w-[100px] h-[90px] sm:h-[100px] m-auto"
										imagePrompt={CharacterStatsAgent.getSpellImagePrompt(ability, storyImagePrompt)}
										showGenerateButton={false}
<<<<<<< HEAD
									></AIGeneratedImage>
								</div>
							{/if}
							<div class="m-auto w-full sm:col-span-2">
								{#if ability.resource_cost?.cost > 0}
									<p class="badge badge-info h-fit">
										{ability.resource_cost?.cost}
										{(ability.resource_cost?.resource_key || '').replaceAll('_', ' ')}
									</p>
=======
									/>
>>>>>>> f381b898
								{/if}
								<p class="mt-2 overflow-hidden overflow-ellipsis">{ability.name}</p>
							</div>

							<!-- Bottom: Cast Button always at the bottom -->
							<div>
								<button
									type="button"
									class="components btn btn-neutral no-animation mt-2"
<<<<<<< HEAD
									disabled={ability.resource_cost?.cost > 0 &&
										ability.resource_cost?.cost >
											resources[ability.resource_cost.resource_key || '']?.current_value}
=======
									disabled={ability.resource_cost?.cost > 0 && ability.resource_cost?.cost > resources[ability.resource_cost?.resource_key || '']?.current_value}
>>>>>>> f381b898
									onclick={() => {
        mapAbilityToAction(ability);
        dialogRef.close();
        targetModalRef.showModal();
      }}
								>
									Cast
								</button>
							</div>
						</div>

					</summary>
					<div class="collapse-content">
						<p class="m-5 mt-2">
							{ability.effect}
						</p>
					</div>
				</details>
			</label>
		{/each}
	</div>
</dialog><|MERGE_RESOLUTION|>--- conflicted
+++ resolved
@@ -53,18 +53,19 @@
 			<label class="form-control mt-3 w-full">
 				<details class="collapse collapse-arrow textarea-bordered border bg-base-200">
 					<summary class="collapse-title capitalize">
-						<div class="flex flex-col h-full justify-between text-center">
+						<div class="flex h-full flex-col justify-between text-center">
 							<!-- Top: Badge always at the top -->
 							<div>
 								{#if ability.resource_cost?.cost > 0}
-									<p class="badge badge-info h-fit break-all overflow-auto">
-										{ability.resource_cost?.cost} {(ability.resource_cost?.resource_key || '').replaceAll('_', ' ')}
+									<p class="badge badge-info h-fit overflow-auto break-all">
+										{ability.resource_cost?.cost}
+										{(ability.resource_cost?.resource_key || '').replaceAll('_', ' ')}
 									</p>
 								{/if}
 							</div>
 
 							<!-- Middle: Image (if enabled) and ability name -->
-							<div class="flex flex-col mt-3 items-center">
+							<div class="mt-3 flex flex-col items-center">
 								{#if !aiConfigState.value?.disableImagesState}
 									<AIGeneratedImage
 										noLogo={true}
@@ -72,19 +73,7 @@
 										imageClassesString="w-[90px] sm:w-[100px] h-[90px] sm:h-[100px] m-auto"
 										imagePrompt={CharacterStatsAgent.getSpellImagePrompt(ability, storyImagePrompt)}
 										showGenerateButton={false}
-<<<<<<< HEAD
-									></AIGeneratedImage>
-								</div>
-							{/if}
-							<div class="m-auto w-full sm:col-span-2">
-								{#if ability.resource_cost?.cost > 0}
-									<p class="badge badge-info h-fit">
-										{ability.resource_cost?.cost}
-										{(ability.resource_cost?.resource_key || '').replaceAll('_', ' ')}
-									</p>
-=======
 									/>
->>>>>>> f381b898
 								{/if}
 								<p class="mt-2 overflow-hidden overflow-ellipsis">{ability.name}</p>
 							</div>
@@ -94,24 +83,19 @@
 								<button
 									type="button"
 									class="components btn btn-neutral no-animation mt-2"
-<<<<<<< HEAD
 									disabled={ability.resource_cost?.cost > 0 &&
 										ability.resource_cost?.cost >
-											resources[ability.resource_cost.resource_key || '']?.current_value}
-=======
-									disabled={ability.resource_cost?.cost > 0 && ability.resource_cost?.cost > resources[ability.resource_cost?.resource_key || '']?.current_value}
->>>>>>> f381b898
+											resources[ability.resource_cost?.resource_key || '']?.current_value}
 									onclick={() => {
-        mapAbilityToAction(ability);
-        dialogRef.close();
-        targetModalRef.showModal();
-      }}
+										mapAbilityToAction(ability);
+										dialogRef.close();
+										targetModalRef.showModal();
+									}}
 								>
 									Cast
 								</button>
 							</div>
 						</div>
-
 					</summary>
 					<div class="collapse-content">
 						<p class="m-5 mt-2">
